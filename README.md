--- conflicted
+++ resolved
@@ -1,17 +1,13 @@
-# Usenet Media Stack
-
-<<<<<<< HEAD
-Media automation that works on whatever hardware you have.
-=======
+# 🎬 Usenet Media Stack
+
 > **Professional-grade hot-swappable JBOD media automation** with intelligent deployment and "just fucking works" usability.
->>>>>>> 824d2454
-
-Deploy once, add devices as needed. Hot-swap storage for portability. GPU acceleration where available.
-
-<<<<<<< HEAD
-
-## Setup
-=======
+
+[![Docker](https://img.shields.io/badge/Docker-Ready-blue.svg)](https://www.docker.com/)
+[![Platform](https://img.shields.io/badge/Platform-Linux%20%7C%20macOS%20%7C%20WSL-green.svg)](https://github.com/Aristoddle/usenet-media-stack)
+[![License](https://img.shields.io/badge/License-MIT-yellow.svg)](LICENSE)
+[![Shell](https://img.shields.io/badge/Shell-ZSH%20%7C%20Bash-orange.svg)]()
+[![Standards](https://img.shields.io/badge/Standards-Bell%20Labs-gold.svg)](#acknowledgments)
+
 **Deploy once, add devices as needed. Hot-swap storage for portability. GPU acceleration where available.**
 
 ---
@@ -27,25 +23,9 @@
 ```
 
 **Result**: 19-service media automation stack with hardware optimization and dynamic storage management.
->>>>>>> 824d2454
 
 ### **What You Get Immediately**
 ```bash
-<<<<<<< HEAD
-git clone https://github.com/Aristoddle/usenet-media-stack.git
-cd usenet-media-stack
-./usenet deploy --auto
-```
-
-For multiple devices, use Docker Swarm:
-
-```bash
-docker swarm init
-docker stack deploy -c docker-compose.swarm.yml usenet
-```
-
-Add worker nodes:
-=======
 # 🎬 Media Services
 jellyfin     (8096) # → Media streaming with GPU transcoding
 overseerr    (5055) # → Beautiful request management interface  
@@ -156,26 +136,9 @@
 ./usenet services logs jellyfin     # View service logs
 ./usenet services restart --all     # Restart all services
 ```
->>>>>>> 824d2454
 
 ### **Global Options**
 ```bash
-<<<<<<< HEAD
-docker swarm join --token <token> <manager-ip>:2377
-```
-
----
-
-## What's Inside
-
-Sonarr, Radarr, Prowlarr, Jellyfin, SABnzbd, Transmission, Overseerr, and others.
-
-Storage works with exFAT drives, ZFS, cloud mounts. GPU transcoding when available.
-
-VPN protects BitTorrent traffic. Monitoring via Prometheus and Grafana.
-
-## Commands
-=======
 # Available across all commands
 --verbose, -v          # Detailed output for troubleshooting
 --dry-run, -n          # Preview what would be done
@@ -490,19 +453,9 @@
 - Function contracts for all major functions
 - Comprehensive documentation and error handling
 - Modular architecture with clean separation of concerns
->>>>>>> 824d2454
 
 ### **Development Setup**
 ```bash
-<<<<<<< HEAD
-./usenet deploy --auto               # Deploy everything
-./usenet storage add /media/drive    # Add storage
-./usenet hardware optimize --auto    # Setup GPU acceleration
-./usenet services list               # Check status
-```
-
-## Requirements
-=======
 # Clone and setup development environment
 git clone https://github.com/Aristoddle/usenet-media-stack.git
 cd usenet-media-stack
@@ -586,6 +539,5 @@
 🚀 [Quick Start](#-quick-start) • 📋 [CLI Reference](#-cli-reference) • 🗺️ [Roadmap](ROADMAP.md) • 🐛 [Issues](https://github.com/Aristoddle/usenet-media-stack/issues)
 
 *Built with ❤️ following Bell Labs standards*
->>>>>>> 824d2454
-
-4+ cores, 8GB+ RAM. Linux, macOS, or Windows (WSL2).+
+</div>