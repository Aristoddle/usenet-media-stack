#!/usr/bin/env zsh
##############################################################################
# File: ./usenet
# Project: Usenet Media Stack
# Description: Unified entry point for all media stack operations
# Author: Joseph Lanzone <mailto:j3lanzone@gmail.com>
# Created: 2025-05-24
# Modified: 2025-05-24
# Version: 1.0.0
# License: MIT
#
# Dedicated to Stan Eisenstat, who taught us that good code explains itself.
#
# This implements a pure subcommand architecture following pyenv's successful
# pattern. All operations use the format: usenet <command> [action] [options]
#
# Design principles (The Stan Way + Pyenv Pattern):
# - Pure subcommand routing, no flag-based commands
# - Consistent action verbs across all components
# - Auto-help when required arguments missing
# - Clear error messages with suggested corrections
#
# Usage: usenet <command> [action] [options]
# Try 'usenet help' for detailed information.
##############################################################################

##############################################################################
#                              INITIALIZATION                                #
##############################################################################

# Enable strict error handling
set -euo pipefail

# Get absolute path to script directory (handles symlinks)
SCRIPT_DIR="${0:A:h}"
readonly SCRIPT_DIR

# Ensure lib directory exists
if [[ ! -d "${SCRIPT_DIR}/lib" ]]; then
    print -u2 "ERROR: Cannot find lib/ directory"
    print -u2 "Installation may be corrupted. Please reinstall."
    exit 1
fi

# Load core functions and configuration
source "${SCRIPT_DIR}/lib/core/common.zsh" || {
    print -u2 "ERROR: Cannot load common.zsh"
    exit 1
}

##############################################################################
#                           GLOBAL CONFIGURATION                             #
##############################################################################

# Global flags (set by argument parser)
typeset -g VERBOSE=false
typeset -g DRY_RUN=false
typeset -g QUIET=false
typeset -g PROFILE=""

# Directories
readonly LIB_DIR="${SCRIPT_DIR}/lib"
readonly COMMANDS_DIR="${LIB_DIR}/commands"

##############################################################################
#                              HELP SYSTEM                                   #
##############################################################################

#=============================================================================
# Function: show_version
# Description: Display version information
#=============================================================================
show_version() {
    print "🎬 ${COLOR_GREEN}Usenet Media Stack${COLOR_RESET} v1.0.0"
    print ""
    print "Hot-swappable JBOD media automation with intelligent deployment"
    print "Built for portable media libraries and cross-platform compatibility"
    print ""
    print "Project: https://github.com/Aristoddle/usenet-media-stack"
    print "License: MIT"
}

#=============================================================================
# Function: show_main_help
# Description: Display main help screen (pyenv-style)
#=============================================================================
show_main_help() {
    print "🎬 ${COLOR_GREEN}Usenet Media Stack${COLOR_RESET} v1.0.0"
    print ""
    print "${COLOR_YELLOW}USAGE${COLOR_RESET}"
    print "    usenet <command> [<args>]"
    print ""
    print "${COLOR_YELLOW}PRIMARY WORKFLOWS${COLOR_RESET}"
<<<<<<< HEAD
    print "    ${COLOR_GREEN}deploy${COLOR_RESET}                 Interactive full deployment"
    print "    ${COLOR_GREEN}validate${COLOR_RESET}               Pre-flight system checks"
    print ""
    print "${COLOR_YELLOW}COMPONENT MANAGEMENT${COLOR_RESET}"
    print "    ${COLOR_GREEN}storage${COLOR_RESET}                JBOD storage pool management"
    print "    ${COLOR_GREEN}hardware${COLOR_RESET}               Hardware optimization and GPU acceleration"
=======
    print "    ${COLOR_GREEN}deploy${COLOR_RESET}                 Complete stack deployment"
    print "    ${COLOR_GREEN}deploy --auto${COLOR_RESET}          Automated deployment"
    print "    ${COLOR_GREEN}validate${COLOR_RESET}               Pre-flight system checks"
    print ""
    print "${COLOR_YELLOW}COMPONENT MANAGEMENT${COLOR_RESET}"
    print "    ${COLOR_GREEN}storage list${COLOR_RESET}           Discover all available drives"
    print "    ${COLOR_GREEN}storage add${COLOR_RESET}            Add drive to media pool"
    print "    ${COLOR_GREEN}hardware list${COLOR_RESET}          Show hardware capabilities"
    print "    ${COLOR_GREEN}hardware optimize${COLOR_RESET}      Configure GPU acceleration"
>>>>>>> 824d2454
    print "    ${COLOR_GREEN}services${COLOR_RESET}               Service management (start/stop/logs/status)"
    print "    ${COLOR_GREEN}backup${COLOR_RESET}                 Configuration backup and restore"
    print "    ${COLOR_GREEN}tunnel${COLOR_RESET}                 Cloudflare tunnel management"
    print ""
    print "${COLOR_YELLOW}GLOBAL OPTIONS${COLOR_RESET}"
    print "    --verbose, -v          Show detailed output"
    print "    --dry-run, -n          Show what would be done without executing"
    print "    --quiet, -q            Suppress non-essential output"
    print "    --profile <name>       Use specific performance profile"
    print "    --version              Show version information"
    print ""
    print "${COLOR_YELLOW}EXAMPLES${COLOR_RESET}"
    print "    Complete deployment:"
    print "        ${COLOR_CYAN}usenet deploy${COLOR_RESET}"
    print ""
    print "    List available drives:"
    print "        ${COLOR_CYAN}usenet storage list${COLOR_RESET}"
    print ""
    print "    Add a drive to storage pool:"
    print "        ${COLOR_CYAN}usenet storage add /media/user/Movies_4TB${COLOR_RESET}"
    print ""
    print "    Check hardware capabilities:"
    print "        ${COLOR_CYAN}usenet hardware list${COLOR_RESET}"
    print ""
    print "    Show service status:"
    print "        ${COLOR_CYAN}usenet services list${COLOR_RESET}"
    print ""
    print "${COLOR_YELLOW}GET STARTED${COLOR_RESET}"
    print "    Run ${COLOR_GREEN}usenet deploy${COLOR_RESET} for interactive setup"
    print "    Run ${COLOR_GREEN}usenet help <command>${COLOR_RESET} for command-specific help"
    print ""
    print "See 'usenet help <command>' for information on a specific command."
}

#=============================================================================
# Function: show_command_help
# Description: Display help for a specific command
#
# Arguments:
#   $1 - Command name
#=============================================================================
show_command_help() {
    local command="$1"
    
    case "$command" in
<<<<<<< HEAD
=======
        deploy)
            print "${COLOR_GREEN}usenet deploy${COLOR_RESET} - Primary deployment workflow"
            print ""
            print "${COLOR_YELLOW}USAGE${COLOR_RESET}"
            print "    usenet deploy [options]"
            print ""
            print "${COLOR_YELLOW}OPTIONS${COLOR_RESET}"
            print "    ${COLOR_GREEN}--auto${COLOR_RESET}                 Fully automated deployment"
            print "    ${COLOR_GREEN}--profile${COLOR_RESET} <name>       Hardware optimization profile"
            print "    ${COLOR_GREEN}--storage-only${COLOR_RESET}         Configure storage only"
            print "    ${COLOR_GREEN}--hardware-only${COLOR_RESET}        Configure hardware only"
            print "    ${COLOR_GREEN}--skip-validation${COLOR_RESET}      Skip pre-flight checks"
            print "    ${COLOR_GREEN}--dry-run${COLOR_RESET}              Show what would be done"
            print ""
            print "${COLOR_YELLOW}EXAMPLES${COLOR_RESET}"
            print "    Interactive deployment:"
            print "        ${COLOR_CYAN}usenet deploy${COLOR_RESET}"
            print ""
            print "    Automated deployment:"
            print "        ${COLOR_CYAN}usenet deploy --auto${COLOR_RESET}"
            print ""
            print "    High-performance profile:"
            print "        ${COLOR_CYAN}usenet deploy --profile high_performance${COLOR_RESET}"
            ;;
>>>>>>> 824d2454
        storage)
            print "${COLOR_GREEN}usenet storage${COLOR_RESET} - JBOD storage pool management"
            print ""
            print "${COLOR_YELLOW}USAGE${COLOR_RESET}"
            print "    usenet storage <action> [options]"
            print ""
            print "${COLOR_YELLOW}ACTIONS${COLOR_RESET}"
            print "    ${COLOR_GREEN}list${COLOR_RESET}                   List all available drives"
            print "    ${COLOR_GREEN}status${COLOR_RESET}                 Show current storage pool configuration"
            print "    ${COLOR_GREEN}add${COLOR_RESET} <path>             Add drive to storage pool"
            print "    ${COLOR_GREEN}remove${COLOR_RESET} <path>          Remove drive from storage pool"
            print "    ${COLOR_GREEN}sync${COLOR_RESET}                   Update service APIs with current pool"
            print ""
            print "${COLOR_YELLOW}EXAMPLES${COLOR_RESET}"
            print "    List all drives:"
            print "        ${COLOR_CYAN}usenet storage list${COLOR_RESET}"
            print ""
            print "    Add a drive:"
            print "        ${COLOR_CYAN}usenet storage add /media/user/Movies_4TB${COLOR_RESET}"
            ;;
        hardware)
            print "${COLOR_GREEN}usenet hardware${COLOR_RESET} - Hardware optimization and GPU acceleration"
            print ""
            print "${COLOR_YELLOW}USAGE${COLOR_RESET}"
            print "    usenet hardware <action> [options]"
            print ""
            print "${COLOR_YELLOW}ACTIONS${COLOR_RESET}"
            print "    ${COLOR_GREEN}list${COLOR_RESET}                   Show hardware capabilities"
            print "    ${COLOR_GREEN}configure${COLOR_RESET}              Interactive resource allocation"
            print "    ${COLOR_GREEN}install-drivers${COLOR_RESET}        Install GPU drivers and acceleration"
            print "    ${COLOR_GREEN}optimize${COLOR_RESET} [--auto]      Generate optimized configurations"
            print ""
            print "${COLOR_YELLOW}EXAMPLES${COLOR_RESET}"
            print "    Check hardware:"
            print "        ${COLOR_CYAN}usenet hardware list${COLOR_RESET}"
            print ""
            print "    Auto-optimize:"
            print "        ${COLOR_CYAN}usenet hardware optimize --auto${COLOR_RESET}"
            ;;
        services)
            print "${COLOR_GREEN}usenet services${COLOR_RESET} - Service management"
            print ""
            print "${COLOR_YELLOW}USAGE${COLOR_RESET}"
            print "    usenet services <action> [service]"
            print ""
            print "${COLOR_YELLOW}ACTIONS${COLOR_RESET}"
            print "    ${COLOR_GREEN}list${COLOR_RESET}                   Show all service health"
            print "    ${COLOR_GREEN}start${COLOR_RESET} [service]        Start all services or specific service"
            print "    ${COLOR_GREEN}stop${COLOR_RESET} [service]         Stop all services or specific service"
            print "    ${COLOR_GREEN}restart${COLOR_RESET} [service]      Restart services"
            print "    ${COLOR_GREEN}logs${COLOR_RESET} <service>         View service logs"
            print "    ${COLOR_GREEN}sync${COLOR_RESET}                   Update all service APIs"
            ;;
        backup)
            print "${COLOR_GREEN}usenet backup${COLOR_RESET} - Configuration backup and restore"
            print ""
            print "${COLOR_YELLOW}USAGE${COLOR_RESET}"
            print "    usenet backup <action> [options]"
            print ""
            print "${COLOR_YELLOW}ACTIONS${COLOR_RESET}"
            print "    ${COLOR_GREEN}list${COLOR_RESET}                   List available backups"
            print "    ${COLOR_GREEN}create${COLOR_RESET} [path]          Create backup (default: auto-generated path)"
            print "    ${COLOR_GREEN}show${COLOR_RESET} <backup>          Show backup contents"
            print "    ${COLOR_GREEN}restore${COLOR_RESET} <backup>       Restore from backup"
            ;;
        deploy)
            print "${COLOR_GREEN}usenet deploy${COLOR_RESET} - Interactive deployment"
            print ""
            print "${COLOR_YELLOW}USAGE${COLOR_RESET}"
            print "    usenet deploy [options]"
            print ""
            print "${COLOR_YELLOW}OPTIONS${COLOR_RESET}"
            print "    --auto                 Auto-detect and configure everything"
            print "    --profile <name>       Use specific performance profile"
            print "    --storage-only         Configure storage only"
            print "    --hardware-only        Configure hardware only"
            ;;
        *)
            error "Unknown command: $command"
            print -u2 "Run 'usenet help' for a list of available commands"
            return 1
            ;;
    esac
}

##############################################################################
#                           COMMAND ROUTING                                  #
##############################################################################

#=============================================================================
# Function: route_command
# Description: Route to appropriate command handler (pure subcommand)
#
# Arguments:
#   $1 - Command name
#   $@ - Command arguments
#=============================================================================
route_command() {
    local command="$1"
    shift
    
    case "$command" in
        # Primary workflows
        deploy)
            if [[ -x "${COMMANDS_DIR}/deploy.zsh" ]]; then
                exec "${COMMANDS_DIR}/deploy.zsh" "$@"
            else
<<<<<<< HEAD
                error "Deploy command not implemented yet"
                error "Use 'usenet setup' for now (legacy fallback)"
                if [[ -x "${COMMANDS_DIR}/setup.zsh" ]]; then
                    exec "${COMMANDS_DIR}/setup.zsh" "$@"
                fi
=======
                error "Deploy command not found"
>>>>>>> 824d2454
                exit 1
            fi
            ;;
            
        validate)
            if [[ -x "${COMMANDS_DIR}/validate.zsh" ]]; then
                exec "${COMMANDS_DIR}/validate.zsh" "$@"
            else
                error "Validate command not found"
                exit 1
            fi
            ;;
            
        # Component management
        storage)
            if [[ -x "${COMMANDS_DIR}/storage.zsh" ]]; then
                exec "${COMMANDS_DIR}/storage.zsh" "$@"
            else
                error "Storage command not found"
                exit 1
            fi
            ;;
            
        hardware)
            if [[ -x "${COMMANDS_DIR}/hardware.zsh" ]]; then
                exec "${COMMANDS_DIR}/hardware.zsh" "$@"
            else
                error "Hardware command not found"
                exit 1
            fi
            ;;
            
        services)
            if [[ -x "${COMMANDS_DIR}/services.zsh" ]]; then
                exec "${COMMANDS_DIR}/services.zsh" "$@"
            else
                # Fallback to manage.zsh for now
                if [[ -x "${COMMANDS_DIR}/manage.zsh" ]]; then
                    warning "Using legacy manage.zsh - services.zsh not yet implemented"
                    exec "${COMMANDS_DIR}/manage.zsh" "$@"
                else
                    error "Services command not found"
                    exit 1
                fi
            fi
            ;;
            
        backup)
            if [[ -x "${COMMANDS_DIR}/backup.zsh" ]]; then
                exec "${COMMANDS_DIR}/backup.zsh" "$@"
            else
                error "Backup command not found"
                exit 1
            fi
            ;;
            
        tunnel)
            if [[ -x "${COMMANDS_DIR}/cloudflare.zsh" ]]; then
                exec "${COMMANDS_DIR}/cloudflare.zsh" "$@"
            else
                error "Tunnel command not found"
                exit 1
            fi
            ;;
            
<<<<<<< HEAD
        # Help system (pyenv-style)
        help)
            if [[ $# -eq 0 ]]; then
                show_main_help
            else
                show_command_help "$1"
            fi
            ;;
            
        # Version
        version|--version)
            show_version
            ;;
            
        # Legacy support with deprecation warnings
        --storage)
            warning "Legacy syntax '--storage' is deprecated"
            warning "Use 'usenet storage' instead"
            route_command storage "$@"
            ;;
            
        --hardware)
            warning "Legacy syntax '--hardware' is deprecated"
            warning "Use 'usenet hardware' instead"
            route_command hardware "$@"
            ;;
            
        --backup)
            warning "Legacy syntax '--backup' is deprecated"
            warning "Use 'usenet backup' instead"
            route_command backup "$@"
            ;;
            
        --tunnel|--cloudflare)
            warning "Legacy syntax '$command' is deprecated"
            warning "Use 'usenet tunnel' instead"
            route_command tunnel "$@"
            ;;
            
        # Legacy direct commands
        setup|install)
            warning "Legacy command '$command' is deprecated"
            warning "Use 'usenet deploy' instead"
            if [[ -x "${COMMANDS_DIR}/setup.zsh" ]]; then
                exec "${COMMANDS_DIR}/setup.zsh" "$@"
=======
        cluster)
            if [[ -x "${COMMANDS_DIR}/cluster.zsh" ]]; then
                exec "${COMMANDS_DIR}/cluster.zsh" "$@"
            else
                error "Cluster command not found"
                exit 1
            fi
            ;;
            
        test)
            if [[ -x "${COMMANDS_DIR}/test.zsh" ]]; then
                exec "${COMMANDS_DIR}/test.zsh" "$@"
>>>>>>> 824d2454
            else
                error "Test command not found"
                exit 1
            fi
            ;;
            
<<<<<<< HEAD
        start|stop|restart|status|logs|update|upgrade)
            warning "Legacy command '$command' is deprecated"
            warning "Use 'usenet services $command' instead"
            if [[ -x "${COMMANDS_DIR}/manage.zsh" ]]; then
                exec "${COMMANDS_DIR}/manage.zsh" "$command" "$@"
=======
        webtest)
            if [[ -x "${COMMANDS_DIR}/webtest.zsh" ]]; then
                exec "${COMMANDS_DIR}/webtest.zsh" "$@"
>>>>>>> 824d2454
            else
                error "Webtest command not found"
                exit 1
            fi
            ;;
            
        # Help system (pyenv-style)
        help)
            if [[ $# -eq 0 ]]; then
                show_main_help
            else
                show_command_help "$1"
            fi
            ;;
            
<<<<<<< HEAD
        # Global flags (when used as first argument)
        --help|-h)
            show_main_help
            ;;
            
=======
        # Version
        version|--version)
            show_version
            ;;
            
        # Legacy support with deprecation warnings
        --storage)
            warning "Legacy syntax '--storage' is deprecated"
            warning "Use 'usenet storage' instead"
            route_command storage "$@"
            ;;
            
        --hardware)
            warning "Legacy syntax '--hardware' is deprecated"
            warning "Use 'usenet hardware' instead"
            route_command hardware "$@"
            ;;
            
        --backup)
            warning "Legacy syntax '--backup' is deprecated"
            warning "Use 'usenet backup' instead"
            route_command backup "$@"
            ;;
            
        --tunnel|--cloudflare)
            warning "Legacy syntax '$command' is deprecated"
            warning "Use 'usenet tunnel' instead"
            route_command tunnel "$@"
            ;;
            
        # Legacy direct commands
        setup|install)
            warning "Legacy command '$command' is deprecated"
            warning "Use 'usenet deploy' instead"
            if [[ -x "${COMMANDS_DIR}/setup.zsh" ]]; then
                exec "${COMMANDS_DIR}/setup.zsh" "$@"
            else
                error "Setup command not found"
                exit 1
            fi
            ;;
            
        start|stop|restart|status|logs|update|upgrade)
            warning "Legacy command '$command' is deprecated"
            warning "Use 'usenet services $command' instead"
            if [[ -x "${COMMANDS_DIR}/manage.zsh" ]]; then
                exec "${COMMANDS_DIR}/manage.zsh" "$command" "$@"
            else
                error "Management command not found"
                exit 1
            fi
            ;;
            
        test)
            if [[ -x "${COMMANDS_DIR}/test.zsh" ]]; then
                exec "${COMMANDS_DIR}/test.zsh" "$@"
            else
                error "Test command not found"
                exit 1
            fi
            ;;
            
        # Global flags (when used as first argument)
        --help|-h)
            show_main_help
            ;;
            
>>>>>>> 824d2454
        # Unknown command
        "")
            # Empty command - show help
            show_main_help
            ;;
        *)
            error "Unknown command: $command"
            print -u2 ""
            print -u2 "Available commands:"
            print -u2 "  deploy, storage, hardware, services, backup, tunnel, validate"
            print -u2 ""
            print -u2 "Run 'usenet help' for more information"
            print -u2 "Run 'usenet help <command>' for command-specific help"
            exit 1
            ;;
    esac
}

##############################################################################
#                           ARGUMENT PARSING                                 #
##############################################################################

#=============================================================================
# Function: parse_global_flags
# Description: Parse global flags that apply to all commands
#
# Arguments:
#   $@ - All command line arguments
#
# Returns:
#   Remaining arguments after global flags are removed
#=============================================================================
parse_global_flags() {
    local args=()
    
    while [[ $# -gt 0 ]]; do
        case "$1" in
            --verbose|-v)
                VERBOSE=true
                ;;
            --dry-run|-n)
                DRY_RUN=true
                ;;
            --quiet|-q)
                QUIET=true
                ;;
            --profile)
                if [[ -n "${2:-}" ]]; then
                    PROFILE="$2"
                    shift
                else
                    error "--profile requires a value"
                    exit 1
                fi
                ;;
            --profile=*)
                PROFILE="${1#--profile=}"
                ;;
            --version)
                show_version
                exit 0
                ;;
            --help|-h)
                # Only show main help if it's the only argument
                if [[ $# -eq 1 ]]; then
                    show_main_help
                    exit 0
                else
                    # Pass through to command-specific help
                    args+=("$1")
                fi
                ;;
            --)
                # End of global flags
                shift
                args+=("$@")
                break
                ;;
            -*)
                # Unknown global flag - might be command-specific
                args+=("$1")
                ;;
            *)
                # Not a flag - start of command
                args+=("$@")
                break
                ;;
        esac
        shift
    done
    
    # Export global flags as environment variables for commands
    export USENET_VERBOSE="$VERBOSE"
    export USENET_DRY_RUN="$DRY_RUN" 
    export USENET_QUIET="$QUIET"
    export USENET_PROFILE="$PROFILE"
    
    printf '%s\n' "${args[@]}"
}

##############################################################################
#                              MAIN EXECUTION                                #
##############################################################################

#=============================================================================
# Function: main
# Description: Main entry point (pyenv-style)
#
# Arguments:
#   $@ - Command line arguments
#=============================================================================
main() {
    # Handle special cases that exit immediately
    case "${1:-}" in
        --version)
            show_version
            exit 0
            ;;
        --help|-h)
            if [[ $# -eq 1 ]]; then
                show_main_help
                exit 0
            fi
            ;;
    esac
    
    # Parse global flags first
    local remaining_args=()
    local temp_file=$(mktemp)
    parse_global_flags "$@" > "$temp_file"
    
    while IFS= read -r line; do
        remaining_args+=("$line")
    done < "$temp_file"
    rm -f "$temp_file"
    
    # If no arguments, show help (pyenv behavior)
    if [[ ${#remaining_args[@]} -eq 0 ]]; then
        show_main_help
        exit 0
    fi
    
    # Route to appropriate command
    route_command "${remaining_args[@]}"
}

# Ensure we're not running as root unless explicitly allowed
if [[ $EUID -eq 0 ]] && [[ "${ALLOW_ROOT:-}" != "true" ]]; then
    print -u2 "${COLOR_RED}ERROR: Running as root is not recommended${COLOR_RESET}"
    print -u2 "If you really need to run as root, set ALLOW_ROOT=true"
    exit 1
fi

# Run main function
main "$@"

# vim: set ts=4 sw=4 et tw=80:<|MERGE_RESOLUTION|>--- conflicted
+++ resolved
@@ -91,14 +91,6 @@
     print "    usenet <command> [<args>]"
     print ""
     print "${COLOR_YELLOW}PRIMARY WORKFLOWS${COLOR_RESET}"
-<<<<<<< HEAD
-    print "    ${COLOR_GREEN}deploy${COLOR_RESET}                 Interactive full deployment"
-    print "    ${COLOR_GREEN}validate${COLOR_RESET}               Pre-flight system checks"
-    print ""
-    print "${COLOR_YELLOW}COMPONENT MANAGEMENT${COLOR_RESET}"
-    print "    ${COLOR_GREEN}storage${COLOR_RESET}                JBOD storage pool management"
-    print "    ${COLOR_GREEN}hardware${COLOR_RESET}               Hardware optimization and GPU acceleration"
-=======
     print "    ${COLOR_GREEN}deploy${COLOR_RESET}                 Complete stack deployment"
     print "    ${COLOR_GREEN}deploy --auto${COLOR_RESET}          Automated deployment"
     print "    ${COLOR_GREEN}validate${COLOR_RESET}               Pre-flight system checks"
@@ -108,7 +100,6 @@
     print "    ${COLOR_GREEN}storage add${COLOR_RESET}            Add drive to media pool"
     print "    ${COLOR_GREEN}hardware list${COLOR_RESET}          Show hardware capabilities"
     print "    ${COLOR_GREEN}hardware optimize${COLOR_RESET}      Configure GPU acceleration"
->>>>>>> 824d2454
     print "    ${COLOR_GREEN}services${COLOR_RESET}               Service management (start/stop/logs/status)"
     print "    ${COLOR_GREEN}backup${COLOR_RESET}                 Configuration backup and restore"
     print "    ${COLOR_GREEN}tunnel${COLOR_RESET}                 Cloudflare tunnel management"
@@ -154,8 +145,6 @@
     local command="$1"
     
     case "$command" in
-<<<<<<< HEAD
-=======
         deploy)
             print "${COLOR_GREEN}usenet deploy${COLOR_RESET} - Primary deployment workflow"
             print ""
@@ -180,7 +169,6 @@
             print "    High-performance profile:"
             print "        ${COLOR_CYAN}usenet deploy --profile high_performance${COLOR_RESET}"
             ;;
->>>>>>> 824d2454
         storage)
             print "${COLOR_GREEN}usenet storage${COLOR_RESET} - JBOD storage pool management"
             print ""
@@ -288,15 +276,7 @@
             if [[ -x "${COMMANDS_DIR}/deploy.zsh" ]]; then
                 exec "${COMMANDS_DIR}/deploy.zsh" "$@"
             else
-<<<<<<< HEAD
-                error "Deploy command not implemented yet"
-                error "Use 'usenet setup' for now (legacy fallback)"
-                if [[ -x "${COMMANDS_DIR}/setup.zsh" ]]; then
-                    exec "${COMMANDS_DIR}/setup.zsh" "$@"
-                fi
-=======
                 error "Deploy command not found"
->>>>>>> 824d2454
                 exit 1
             fi
             ;;
@@ -362,7 +342,33 @@
             fi
             ;;
             
-<<<<<<< HEAD
+        cluster)
+            if [[ -x "${COMMANDS_DIR}/cluster.zsh" ]]; then
+                exec "${COMMANDS_DIR}/cluster.zsh" "$@"
+            else
+                error "Cluster command not found"
+                exit 1
+            fi
+            ;;
+            
+        test)
+            if [[ -x "${COMMANDS_DIR}/test.zsh" ]]; then
+                exec "${COMMANDS_DIR}/test.zsh" "$@"
+            else
+                error "Test command not found"
+                exit 1
+            fi
+            ;;
+            
+        webtest)
+            if [[ -x "${COMMANDS_DIR}/webtest.zsh" ]]; then
+                exec "${COMMANDS_DIR}/webtest.zsh" "$@"
+            else
+                error "Webtest command not found"
+                exit 1
+            fi
+            ;;
+            
         # Help system (pyenv-style)
         help)
             if [[ $# -eq 0 ]]; then
@@ -408,127 +414,37 @@
             warning "Use 'usenet deploy' instead"
             if [[ -x "${COMMANDS_DIR}/setup.zsh" ]]; then
                 exec "${COMMANDS_DIR}/setup.zsh" "$@"
-=======
-        cluster)
-            if [[ -x "${COMMANDS_DIR}/cluster.zsh" ]]; then
-                exec "${COMMANDS_DIR}/cluster.zsh" "$@"
-            else
-                error "Cluster command not found"
-                exit 1
-            fi
-            ;;
-            
-        test)
-            if [[ -x "${COMMANDS_DIR}/test.zsh" ]]; then
-                exec "${COMMANDS_DIR}/test.zsh" "$@"
->>>>>>> 824d2454
-            else
-                error "Test command not found"
-                exit 1
-            fi
-            ;;
-            
-<<<<<<< HEAD
+            else
+                error "Setup command not found"
+                exit 1
+            fi
+            ;;
+            
         start|stop|restart|status|logs|update|upgrade)
             warning "Legacy command '$command' is deprecated"
             warning "Use 'usenet services $command' instead"
             if [[ -x "${COMMANDS_DIR}/manage.zsh" ]]; then
                 exec "${COMMANDS_DIR}/manage.zsh" "$command" "$@"
-=======
-        webtest)
-            if [[ -x "${COMMANDS_DIR}/webtest.zsh" ]]; then
-                exec "${COMMANDS_DIR}/webtest.zsh" "$@"
->>>>>>> 824d2454
-            else
-                error "Webtest command not found"
-                exit 1
-            fi
-            ;;
-            
-        # Help system (pyenv-style)
-        help)
-            if [[ $# -eq 0 ]]; then
-                show_main_help
-            else
-                show_command_help "$1"
-            fi
-            ;;
-            
-<<<<<<< HEAD
+            else
+                error "Management command not found"
+                exit 1
+            fi
+            ;;
+            
+        test)
+            if [[ -x "${COMMANDS_DIR}/test.zsh" ]]; then
+                exec "${COMMANDS_DIR}/test.zsh" "$@"
+            else
+                error "Test command not found"
+                exit 1
+            fi
+            ;;
+            
         # Global flags (when used as first argument)
         --help|-h)
             show_main_help
             ;;
             
-=======
-        # Version
-        version|--version)
-            show_version
-            ;;
-            
-        # Legacy support with deprecation warnings
-        --storage)
-            warning "Legacy syntax '--storage' is deprecated"
-            warning "Use 'usenet storage' instead"
-            route_command storage "$@"
-            ;;
-            
-        --hardware)
-            warning "Legacy syntax '--hardware' is deprecated"
-            warning "Use 'usenet hardware' instead"
-            route_command hardware "$@"
-            ;;
-            
-        --backup)
-            warning "Legacy syntax '--backup' is deprecated"
-            warning "Use 'usenet backup' instead"
-            route_command backup "$@"
-            ;;
-            
-        --tunnel|--cloudflare)
-            warning "Legacy syntax '$command' is deprecated"
-            warning "Use 'usenet tunnel' instead"
-            route_command tunnel "$@"
-            ;;
-            
-        # Legacy direct commands
-        setup|install)
-            warning "Legacy command '$command' is deprecated"
-            warning "Use 'usenet deploy' instead"
-            if [[ -x "${COMMANDS_DIR}/setup.zsh" ]]; then
-                exec "${COMMANDS_DIR}/setup.zsh" "$@"
-            else
-                error "Setup command not found"
-                exit 1
-            fi
-            ;;
-            
-        start|stop|restart|status|logs|update|upgrade)
-            warning "Legacy command '$command' is deprecated"
-            warning "Use 'usenet services $command' instead"
-            if [[ -x "${COMMANDS_DIR}/manage.zsh" ]]; then
-                exec "${COMMANDS_DIR}/manage.zsh" "$command" "$@"
-            else
-                error "Management command not found"
-                exit 1
-            fi
-            ;;
-            
-        test)
-            if [[ -x "${COMMANDS_DIR}/test.zsh" ]]; then
-                exec "${COMMANDS_DIR}/test.zsh" "$@"
-            else
-                error "Test command not found"
-                exit 1
-            fi
-            ;;
-            
-        # Global flags (when used as first argument)
-        --help|-h)
-            show_main_help
-            ;;
-            
->>>>>>> 824d2454
         # Unknown command
         "")
             # Empty command - show help
